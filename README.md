--- conflicted
+++ resolved
@@ -520,14 +520,9 @@
   and [pylint](https://pylint.pycqa.org/en/latest/) (for more general linting);
   do use "type: ..." and "pylint: disable=..." comments where you think it
   relevant, preferably with some side explanations
-<<<<<<< HEAD
   (see dedicated sub-sections below: [pylint](#running-black-to-format-the-code)
   and [mypy](#running-mypy-to-type-check-the-code))
-* reformat your code using [black](https://github.com/psf/black); do use
-=======
-  (see dedicated sub-section [below](#running-black-to-format-the-code))
 - reformat your code using [black](https://github.com/psf/black); do use
->>>>>>> ae5b064b
   (sparingly) "fmt: off/on" comments when you think it relevant
   (see dedicated sub-section [below](#running-pylint-to-check-the-code))
 
