# coding: utf-8

"""Server-side main Federated Learning orchestrating class."""

import asyncio
import dataclasses
import logging
from typing import Any, Dict, Optional, Set, Type, TypeVar, Union


from declearn.communication import NetworkServerConfig, messaging
from declearn.communication.api import Server
from declearn.main.config import (
    EvaluateConfig,
    FLOptimConfig,
    FLRunConfig,
    TrainingConfig,
)
from declearn.main.utils import (
    AggregationError,
    Checkpointer,
    EarlyStopping,
    aggregate_clients_data_info,
)
from declearn.model.api import Model
from declearn.utils import deserialize_object, get_logger


__all__ = [
    "FederatedServer",
]


MessageT = TypeVar("MessageT", bound=messaging.Message)


class FederatedServer:
    """Server-side Federated Learning orchestrating class."""

    def __init__(
        self,
        model: Union[Model, str, Dict[str, Any]],
        netwk: Union[Server, NetworkServerConfig, Dict[str, Any]],
        optim: Union[FLOptimConfig, str, Dict[str, Any]],
        folder: Optional[str] = None,
        logger: Union[logging.Logger, str, None] = None,
    ) -> None:
        """Instantiate the orchestrating server for a federated learning task.

        Parameters
        ----------
        model: Model or dict or str
            Model instance, that may be serialized as an ObjectConfig,
            a config dict or a JSON file the path to which is provided.
        netwk: Server or NetworkServerConfig or dict
            Server communication endpoint instance, or configuration
            dict or dataclass enabling its instantiation.
            In the latter two cases, the object's default logger will
            be set to that of this `FederatedClient`.
        optim: FLOptimConfig or dict or str
            FLOptimConfig instance or instantiation dict (using
            the `from_params` method) or TOML configuration file path.
            This object specifies the optimizers to use by the clients
            and the server, as well as the client-updates aggregator.
        folder: str or None, default=None
            Optional folder where to write out a model dump, round-
            wise weights checkpoints and global validation losses.
            If None, only record the loss metric and lowest-loss-
            yielding weights in memory (under `self.checkpoint`).
        logger: logging.Logger or str or None, default=None,
            Logger to use, or name of a logger to set up with
            `declearn.utils.get_logger`. If None, use `type(self)`.
        """
        # arguments serve modularity; pylint: disable=too-many-arguments
        # Assign the logger.
        if not isinstance(logger, logging.Logger):
            logger = get_logger(logger or type(self).__name__)
        self.logger = logger
        # Assign the wrapped Model.
        if not isinstance(model, Model):
            model = deserialize_object(model)  # type: ignore
        if not isinstance(model, Model):
            raise TypeError(
                "'model' should be a declearn Model, opt. in serialized form."
            )
        self.model = model
        # Assign the wrapped communication Server.
        if isinstance(netwk, dict):
            netwk.setdefault("logger", self.logger)
            netwk = NetworkServerConfig(**netwk).build_server()
        elif isinstance(netwk, NetworkServerConfig):
            if netwk.logger is None:
                netwk.logger = self.logger
            netwk = netwk.build_server()
        elif not isinstance(netwk, Server):
            raise TypeError(
                "'netwk' should be a declearn.communication.Server, "
                "or the valid configuration of one."
            )
        self.netwk = netwk
        # Assign the wrapped FLOptimConfig.
        if isinstance(optim, str):
            optim = FLOptimConfig.from_toml(optim)
        elif isinstance(optim, dict):
            optim = FLOptimConfig.from_params(**optim)
        if not isinstance(optim, FLOptimConfig):
            raise TypeError(
                "'optim' should be a declearn.main.config.FLOptimConfig "
                "or a dict of parameters or the path to a TOML file from "
                "which to instantiate one."
            )
        self.aggrg = optim.aggregator
        self.optim = optim.server_opt
        self.c_opt = optim.client_opt
        # Assign a model checkpointer.
        self.checkpointer = Checkpointer(self.model, folder)

    def run(
        self,
        config: Union[FLRunConfig, str, Dict[str, Any]],
    ) -> None:
        """Orchestrate the federated learning routine.

        Parameters
        ----------
        config: FLRunConfig or str or dict
            Container instance wrapping grouped hyper-parameters that
            specify the federated learning process, including clients
            registration, training and validation rounds' setup, plus
            an optional early-stopping criterion.
            May be a str pointing to a TOML configuration file.
            May be as a dict of keyword arguments to be parsed.
        """
        if isinstance(config, dict):
            config = FLRunConfig.from_params(**config)
        if isinstance(config, str):
            config = FLRunConfig.from_toml(config)  # type: ignore
        if not isinstance(config, FLRunConfig):
            raise TypeError("'config' should be a FLRunConfig object or str.")
        asyncio.run(self.async_run(config))

    async def async_run(
        self,
        config: FLRunConfig,
    ) -> None:
        """Orchestrate the federated learning routine.

        Note: this method is the async backend of `self.run`.

        Parameters
        ----------
        config: FLRunConfig
            Container instance wrapping grouped hyper-parameters that
            specify the federated learning process, including clients
            registration, training and validation rounds' setup, plus
            an optional early-stopping criterion.
        """
        # Instantiate the early-stopping criterion, if any.
        early_stop = None  # type: Optional[EarlyStopping]
        if config.early_stop is not None:
            early_stop = config.early_stop.instantiate()
        # Start the communications server and run the FL process.
        async with self.netwk:
            # Conduct the initialization phase.
            await self.initialization(config)
            self.checkpointer.save_model()
            self.checkpointer.checkpoint(float("inf"))  # save initial weights
            # Iteratively run training and evaluation rounds.
            round_i = 0
            while True:
                round_i += 1
                await self.training_round(round_i, config.training)
                await self.evaluation_round(round_i, config.evaluate)
                if not self._keep_training(round_i, config.rounds, early_stop):
                    break
            # Interrupt training when time comes.
            self.logger.info("Stopping training.")
            await self.stop_training(round_i)

    async def initialization(
        self,
        config: FLRunConfig,
    ) -> None:
        """Orchestrate the initialization steps to set up training.

        Wait for clients to register and process their data information.
        Send instructions to clients to set up their model and optimizer.
        Await clients to have finalized their initialization step; raise
        and cancel training if issues are reported back.

        Parameters
        ----------
        config: FLRunConfig
            Container instance wrapping hyper-parameters that specify
            the planned federated learning process, including clients
            registration ones as a RegisterConfig dataclass instance.

        Raises
        ------
        RuntimeError:
            In case any of the clients returned an Error message rather
            than an Empty ping-back message. Send CancelTraining to all
            clients before raising.
        """
        # Gather the RegisterConfig instance from the main FLRunConfig.
        regst_cfg = config.register
        # Wait for clients to register and process their data information.
        self.logger.info("Starting clients registration process.")
        data_info = await self.netwk.wait_for_clients(
            regst_cfg.min_clients, regst_cfg.max_clients, regst_cfg.timeout
        )
        self.logger.info("Clients' registration is now complete.")
        await self._process_data_info(data_info)
        # Serialize intialization information and send it to clients.
        message = messaging.InitRequest(
            model=self.model,
<<<<<<< HEAD
            optim=self.c_opt,
=======
            optim=self.strat.build_client_optimizer(),
            dpsgd=config.privacy is not None,
>>>>>>> 88241050
        )
        self.logger.info("Sending initialization requests to clients.")
        await self.netwk.broadcast_message(message)
        # Await a confirmation from clients that initialization went well.
        # If any client has failed to initialize, raise.
        self.logger.info("Waiting for clients' responses.")
        await self._collect_results(
            clients=self.netwk.client_names,
            msgtype=messaging.GenericMessage,
            context="initialization",
        )
        # If local differential privacy is configured, set it up.
        if config.privacy is not None:
            await self._initialize_dpsgd(config)
        self.logger.info("Initialization was successful.")

    async def _process_data_info(
        self,
        clients_data_info: Dict[str, Dict[str, Any]],
    ) -> None:
        """Validate, aggregate and make use of clients' data-info.

        Parameters
        ----------
        clients_data_info: dict[str, dict[str, any]]
            Client-wise data-info dict, that are to be aggregated
            and passed to the global model for initialization.

        Raises
        ------
        AggregationError:
            In case (some of) the clients' data info is invalid, or
            incompatible. Send CancelTraining to all clients before
            raising.
        """
        fields = self.model.required_data_info  # revise: add optimizer, etc.
        # Try aggregating the input data_info.
        try:
            info = aggregate_clients_data_info(clients_data_info, fields)
        # In case of failure, cancel training, notify clients, log and raise.
        except AggregationError as exc:
            messages = {
                client: messaging.CancelTraining(reason)
                for client, reason in exc.messages.items()
            }  # type: Dict[str, messaging.Message]
            await self.netwk.send_messages(messages)
            self.logger.error(exc.error)
            raise exc
        # Otherwise, initialize the model based on the aggregated information.
        self.model.initialize(info)

    async def _initialize_dpsgd(
        self,
        config: FLRunConfig,
    ) -> None:
        """Send a differential privacy setup request to all registered clients.

        Parameters
        ----------
        config: FLRunConfig
            FLRunConfig wrapping information on the overall FL process
            and on the local DP parameters. Its `privacy` section must
            be defined.
        """
        self.logger.info("Sending privacy requests to all clients.")
        assert config.privacy is not None  # else this method is not called
        params = {
            "rounds": config.rounds,
            "batches": config.training.batch_cfg,
            "n_epoch": config.training.n_epoch,
            "n_steps": config.training.n_steps,
            **dataclasses.asdict(config.privacy),
        }  # type: Dict[str, Any]
        message = messaging.PrivacyRequest(**params)
        await self.netwk.broadcast_message(message)
        self.logger.info("Waiting for clients' responses.")
        await self._collect_results(
            clients=self.netwk.client_names,
            msgtype=messaging.GenericMessage,
            context="Privacy initialization",
        )
        self.logger.info("Privacy requests were processed by clients.")

    async def training_round(
        self,
        round_i: int,
        train_cfg: TrainingConfig,
    ) -> None:
        """Orchestrate a training round.

        Parameters
        ----------
        round_i: int
            Index of the training round.
        train_cfg: TrainingConfig
            TrainingConfig dataclass instance wrapping data-batching
            and computational effort constraints hyper-parameters.
        """
        self.logger.info("Initiating training round %s", round_i)
        clients = self._select_training_round_participants()
        await self._send_training_instructions(clients, round_i, train_cfg)
        self.logger.info("Awaiting clients' training results.")
        results = await self._collect_results(
            clients, messaging.TrainReply, "training"
        )
        self.logger.info("Conducting server-side optimization.")
        self._conduct_global_update(results)

    def _select_training_round_participants(
        self,
    ) -> Set[str]:
        """Return the names of clients that should participate in the round."""
        return self.netwk.client_names

    async def _send_training_instructions(
        self,
        clients: Set[str],
        round_i: int,
        train_cfg: TrainingConfig,
    ) -> None:
        """Send training instructions to selected clients.

        Parameters
        ----------
        clients: set[str]
            Names of the clients participating in the training round.
        round_i: int
            Index of the training round.
        train_cfg: TrainingConfig
            TrainingConfig dataclass instance wrapping data-batching
            and computational effort constraints hyper-parameters.
        """
        # Set up shared training parameters.
        params = {
            "round_i": round_i,
            "weights": self.model.get_weights(),
            **train_cfg.message_params,
        }  # type: Dict[str, Any]
        messages = {}  # type: Dict[str, messaging.Message]
        # Dispatch auxiliary variables (which may be client-specific).
        aux_var = self.optim.collect_aux_var()
        for client in clients:
            params["aux_var"] = {
                key: val.get(client, val) for key, val in aux_var.items()
            }
            messages[client] = messaging.TrainRequest(**params)
        # Send client-wise messages.
        await self.netwk.send_messages(messages)

    async def _collect_results(
        self,
        clients: Set[str],
        msgtype: Type[MessageT],
        context: str,
    ) -> Dict[str, MessageT]:
        """Collect some results sent by clients and ensure they are okay.

        Parameters
        ----------
        clients: set[str]
            Names of the clients that are expected to send messages.
        msgtype: type[messaging.Message]
            Type of message that clients are expected to send.
        context: str
            Context of the results collection (e.g. "training" or
            "evaluation"), used in logging or error messages.

        Raises
        ------
        RuntimeError:
            If any client sent an incorrect message or reported
            failure to conduct the evaluation step properly.
            Send CancelTraining to all clients before raising.

        Returns
        -------
        results: dict[str, `msgtype`]
            Client-wise collected messages.
        """
        # Await clients' responses and type-check them.
        replies = await self.netwk.wait_for_messages(clients)
        results = {}  # type: Dict[str, MessageT]
        errors = {}  # type: Dict[str, str]
        for client, message in replies.items():
            if isinstance(message, msgtype):
                results[client] = message
            elif isinstance(message, messaging.Error):
                errors[client] = f"{context} failed: {message.message}"
            else:
                errors[client] = f"Unexpected message: {message}"
        # If any client has failed to send proper results, raise.
        # future: modularize errors-handling behaviour
        if errors:
            err_msg = f"{context} failed for another client."
            messages = {
                client: messaging.CancelTraining(errors.get(client, err_msg))
                for client in self.netwk.client_names
            }  # type: Dict[str, messaging.Message]
            await self.netwk.send_messages(messages)
            err_msg = f"{context} failed for {len(errors)} clients:" + "".join(
                f"\n    {client}: {error}" for client, error in errors.items()
            )
            self.logger.error(err_msg)
            raise RuntimeError(err_msg)
        # Otherwise, return collected results.
        return results

    def _conduct_global_update(
        self,
        results: Dict[str, messaging.TrainReply],
    ) -> None:
        """Use training results from clients to update the global model.

        Parameters
        ----------
        results: dict[str, TrainReply]
            Client-wise TrainReply message sent after a training round.
        """
        # Reformat received auxiliary variables and pass them to the Optimizer.
        aux_var = {}  # type: Dict[str, Dict[str, Dict[str, Any]]]
        for client, result in results.items():
            for module, params in result.aux_var.items():
                aux_var.setdefault(module, {})[client] = params
        self.optim.process_aux_var(aux_var)
        # Compute aggregated "gradients" (updates) and apply them to the model.
        # revise: pass n_epoch / t_spent / ?
        gradients = self.aggrg.aggregate(
            {client: result.updates for client, result in results.items()},
            {client: result.n_steps for client, result in results.items()},
        )
        self.optim.apply_gradients(self.model, gradients)

    async def evaluation_round(
        self,
        round_i: int,
        valid_cfg: EvaluateConfig,
    ) -> None:
        """Orchestrate an evaluation round.

        Parameters
        ----------
        round_i: int
            Index of the evaluation round.
        valid_cfg: EvaluateConfig
            EvaluateConfig dataclass instance wrapping data-batching
            and computational effort constraints hyper-parameters.
        """
        self.logger.info("Initiating evaluation round %s", round_i)
        clients = self._select_evaluation_round_participants()
        await self._send_evaluation_instructions(clients, round_i, valid_cfg)
        self.logger.info("Awaiting clients' evaluation results.")
        results = await self._collect_results(
            clients, messaging.EvaluationReply, "evaluation"
        )
        self.logger.info("Aggregating evaluation results.")
        loss = self._aggregate_evaluation_results(results)
        self.logger.info("Global loss is: %s", loss)
        self.checkpointer.checkpoint(loss)

    def _select_evaluation_round_participants(
        self,
    ) -> Set[str]:
        """Return the names of clients that should participate in the round."""
        return self.netwk.client_names

    async def _send_evaluation_instructions(
        self,
        clients: Set[str],
        round_i: int,
        valid_cfg: EvaluateConfig,
    ) -> None:
        """Send evaluation instructions to selected clients.

        Parameters
        ----------
        clients: set[str]
            Names of the clients participating in the evaluation round.
        round_i: int
            Index of the evaluation round.
        valid_cfg: EvaluateConfig
            EvaluateConfig dataclass instance wrapping data-batching
            and computational effort constraints hyper-parameters.
        """
        message = messaging.EvaluationRequest(
            round_i=round_i,
            weights=self.model.get_weights(),
            **valid_cfg.message_params,
        )
        await self.netwk.broadcast_message(message, clients)

    def _aggregate_evaluation_results(
        self,
        results: Dict[str, messaging.EvaluationReply],
    ) -> float:
        """Aggregate evaluation results from clients into a global loss.

        Parameters
        ----------
        results: dict[str, EvaluationReply]
            Client-wise EvaluationReply message sent after
            an evaluation round.

        Returns
        -------
        loss: float
            The aggregated loss score computed from clients' ones.
        """
        total = 0.0
        n_stp = 0
        for reply in results.values():  # future: enable re-weighting?
            total += reply.loss * reply.n_steps
            n_stp += reply.n_steps
        return total / n_stp

    def _keep_training(
        self,
        round_i: int,
        rounds: int,
        early_stop: Optional[EarlyStopping],
    ) -> bool:
        """Decide whether training should continue.

        Parameters
        ----------
        round_i: int
            Index of the latest achieved training round.
        rounds: int
            Maximum number of rounds that are planned.
        early_stop: EarlyStopping or None
            Optional EarlyStopping instance adding a stopping criterion
            based on the global-evaluation-loss's evolution over rounds.
        """
        if round_i >= rounds:
            self.logger.info("Maximum number of training rounds reached.")
            return False
        if early_stop is not None:
            early_stop.update(self.checkpointer.get_loss(round_i))
            if not early_stop.keep_training:
                self.logger.info("Early stopping criterion reached.")
                return False
        return True

    async def stop_training(
        self,
        rounds: int,
    ) -> None:
        """Notify clients that training is over and send final information.

        Parameters
        ----------
        rounds: int
            Number of training rounds taken until now.
        """
        self.checkpointer.reset_best_weights()
        message = messaging.StopTraining(
            weights=self.model.get_weights(),
            loss=min(self.checkpointer.get_loss(i) for i in range(rounds)),
            rounds=rounds,
        )
        self.logger.info("Notifying clients that training is over.")
        await self.netwk.broadcast_message(message)<|MERGE_RESOLUTION|>--- conflicted
+++ resolved
@@ -214,12 +214,8 @@
         # Serialize intialization information and send it to clients.
         message = messaging.InitRequest(
             model=self.model,
-<<<<<<< HEAD
             optim=self.c_opt,
-=======
-            optim=self.strat.build_client_optimizer(),
             dpsgd=config.privacy is not None,
->>>>>>> 88241050
         )
         self.logger.info("Sending initialization requests to clients.")
         await self.netwk.broadcast_message(message)
